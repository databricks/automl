--- conflicted
+++ resolved
@@ -26,17 +26,13 @@
 from mlflow.exceptions import MlflowException
 from mlflow.protos.databricks_pb2 import ErrorCode, INTERNAL_ERROR
 
-<<<<<<< HEAD
-from databricks.automl_runtime.forecast.prophet.model import mlflow_prophet_log_model, \
-    MultiSeriesProphetModel, ProphetModel, OFFSET_ALIAS_MAP, DATE_OFFSET_KEYWORD_MAP
-=======
 from databricks.automl_runtime.forecast.prophet.model import (
     mlflow_prophet_log_model,
     MultiSeriesProphetModel,
     ProphetModel,
     OFFSET_ALIAS_MAP,
+    DATE_OFFSET_KEYWORD_MAP
 )
->>>>>>> 9fe48657
 
 
 class TestProphetModel(unittest.TestCase):
@@ -95,7 +91,6 @@
         for feq_unit in OFFSET_ALIAS_MAP:
             prophet_model = ProphetModel(self.model_json, 1, feq_unit, "ds")
             future_df = prophet_model._make_future_dataframe(1)
-<<<<<<< HEAD
             offset_kw_arg = {DATE_OFFSET_KEYWORD_MAP[OFFSET_ALIAS_MAP[feq_unit]]: 1}
             if prophet_model._is_quaterly:
                 offset_kw_arg = {DATE_OFFSET_KEYWORD_MAP[OFFSET_ALIAS_MAP[feq_unit]]: 3}
@@ -103,15 +98,6 @@
             self.assertEqual(future_df.iloc[-1]["ds"], expected_time,
                              f"Wrong future dataframe generated with frequency {feq_unit}:"
                              f" Expect {expected_time}, but get {future_df.iloc[-1]['ds']}")
-=======
-            expected_time = pd.Timestamp("2020-10-25") + pd.Timedelta(1, feq_unit)
-            self.assertEqual(
-                future_df.iloc[-1]["ds"],
-                expected_time,
-                f"Wrong future dataframe generated with frequency {feq_unit}:"
-                f" Expect {expected_time}, but get {future_df.iloc[-1]['ds']}",
-            )
->>>>>>> 9fe48657
 
     def test_model_save_and_load_multi_series(self):
         multi_series_model_json = {"1": self.model_json, "2": self.model_json}
